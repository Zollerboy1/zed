--- conflicted
+++ resolved
@@ -570,16 +570,11 @@
 
         // We use a workspace container so that we don't need to remove the window in order to
         // drop the workspace and we can use a ViewHandle instead.
-<<<<<<< HEAD
-        let (window_id, container) = cx.add_window(|_| WorkspaceContainer { workspace: None });
-        let workspace = cx.add_view(window_id, |cx| {
+        let window = cx.add_window(|_| WorkspaceContainer { workspace: None });
+        let container = window.root(cx);
+        let workspace = window.add_view(cx, |cx| {
             Workspace::new(0, project.clone(), self.app_state.clone(), cx)
         });
-=======
-        let window = cx.add_window(|_| WorkspaceContainer { workspace: None });
-        let container = window.root(cx);
-        let workspace = window.add_view(cx, |cx| Workspace::test_new(project.clone(), cx));
->>>>>>> e3a4d174
         container.update(cx, |container, cx| {
             container.workspace = Some(workspace.downgrade());
             cx.notify();
