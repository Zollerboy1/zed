use std::{cell::RefCell, rc::Rc};

use collections::HashMap;
use pathfinder_geometry::vector::{vec2f, Vector2F};
use serde_json::json;

use crate::{
    geometry::rect::RectF,
    platform::{CursorStyle, MouseButton},
<<<<<<< HEAD
    AnyElement, AppContext, Axis, Element, LayoutContext, MouseRegion, PaintContext,
    SizeConstraint, TypeTag, View, ViewContext,
=======
    AnyElement, AppContext, Axis, Element, MouseRegion, SizeConstraint, TypeTag, View, ViewContext,
>>>>>>> c3a3543e
};

#[derive(Copy, Clone, Debug)]
pub enum HandleSide {
    Top,
    Bottom,
    Left,
    Right,
}

impl HandleSide {
    fn axis(&self) -> Axis {
        match self {
            HandleSide::Left | HandleSide::Right => Axis::Horizontal,
            HandleSide::Top | HandleSide::Bottom => Axis::Vertical,
        }
    }

    fn relevant_component(&self, vector: Vector2F) -> f32 {
        match self.axis() {
            Axis::Horizontal => vector.x(),
            Axis::Vertical => vector.y(),
        }
    }

    fn of_rect(&self, bounds: RectF, handle_size: f32) -> RectF {
        match self {
            HandleSide::Top => RectF::new(bounds.origin(), vec2f(bounds.width(), handle_size)),
            HandleSide::Left => RectF::new(bounds.origin(), vec2f(handle_size, bounds.height())),
            HandleSide::Bottom => {
                let mut origin = bounds.lower_left();
                origin.set_y(origin.y() - handle_size);
                RectF::new(origin, vec2f(bounds.width(), handle_size))
            }
            HandleSide::Right => {
                let mut origin = bounds.upper_right();
                origin.set_x(origin.x() - handle_size);
                RectF::new(origin, vec2f(handle_size, bounds.height()))
            }
        }
    }
}

fn get_bounds(tag: TypeTag, cx: &AppContext) -> Option<&(RectF, RectF)>
where
{
    cx.optional_global::<ProviderMap>()
        .and_then(|map| map.0.get(&tag))
}

pub struct Resizable<V: 'static> {
    child: AnyElement<V>,
    tag: TypeTag,
    handle_side: HandleSide,
    handle_size: f32,
    on_resize: Rc<RefCell<dyn FnMut(&mut V, Option<f32>, &mut ViewContext<V>)>>,
}

const DEFAULT_HANDLE_SIZE: f32 = 4.0;

impl<V: 'static> Resizable<V> {
    pub fn new<Tag: 'static>(
        child: AnyElement<V>,
        handle_side: HandleSide,
        size: f32,
        on_resize: impl 'static + FnMut(&mut V, Option<f32>, &mut ViewContext<V>),
    ) -> Self {
        let child = match handle_side.axis() {
            Axis::Horizontal => child.constrained().with_max_width(size),
            Axis::Vertical => child.constrained().with_max_height(size),
        }
        .into_any();

        Self {
            child,
            handle_side,
            tag: TypeTag::new::<Tag>(),
            handle_size: DEFAULT_HANDLE_SIZE,
            on_resize: Rc::new(RefCell::new(on_resize)),
        }
    }

    pub fn with_handle_size(mut self, handle_size: f32) -> Self {
        self.handle_size = handle_size;
        self
    }
}

impl<V: 'static> Element<V> for Resizable<V> {
    type LayoutState = SizeConstraint;
    type PaintState = ();

    fn layout(
        &mut self,
        constraint: crate::SizeConstraint,
        view: &mut V,
        cx: &mut ViewContext<V>,
    ) -> (Vector2F, Self::LayoutState) {
        (self.child.layout(constraint, view, cx), constraint)
    }

    fn paint(
        &mut self,
        bounds: pathfinder_geometry::rect::RectF,
        visible_bounds: pathfinder_geometry::rect::RectF,
        constraint: &mut SizeConstraint,
        view: &mut V,
        cx: &mut ViewContext<V>,
    ) -> Self::PaintState {
        cx.scene().push_stacking_context(None, None);

        let handle_region = self.handle_side.of_rect(bounds, self.handle_size);

        enum ResizeHandle {}
        let view_id = cx.view_id();
        cx.scene().push_mouse_region(
            MouseRegion::new::<ResizeHandle>(view_id, self.handle_side as usize, handle_region)
                .on_down(MouseButton::Left, |_, _: &mut V, _| {}) // This prevents the mouse down event from being propagated elsewhere
                .on_click(MouseButton::Left, {
                    let on_resize = self.on_resize.clone();
                    move |click, v, cx| {
                        if click.click_count == 2 {
                            on_resize.borrow_mut()(v, None, cx);
                        }
                    }
                })
                .on_drag(MouseButton::Left, {
                    let bounds = bounds.clone();
                    let side = self.handle_side;
                    let prev_size = side.relevant_component(bounds.size());
                    let min_size = side.relevant_component(constraint.min);
                    let max_size = side.relevant_component(constraint.max);
                    let on_resize = self.on_resize.clone();
                    let tag = self.tag;
                    move |event, view: &mut V, cx| {
                        if event.end {
                            return;
                        }

                        let Some((bounds, _)) = get_bounds(tag, cx) else {
                            return;
                        };

                        let new_size_raw = match side {
                            // Handle on top side of element => Element is on bottom
                            HandleSide::Top => {
                                bounds.height() + bounds.origin_y() - event.position.y()
                            }
                            // Handle on right side of element => Element is on left
                            HandleSide::Right => event.position.x() - bounds.lower_left().x(),
                            // Handle on left side of element => Element is on the right
                            HandleSide::Left => {
                                bounds.width() + bounds.origin_x() - event.position.x()
                            }
                            // Handle on bottom side of element => Element is on the top
                            HandleSide::Bottom => event.position.y() - bounds.lower_left().y(),
                        };

                        let new_size = min_size.max(new_size_raw).min(max_size).round();
                        if new_size != prev_size {
                            on_resize.borrow_mut()(view, Some(new_size), cx);
                        }
                    }
                }),
        );

        cx.scene().push_cursor_region(crate::CursorRegion {
            bounds: handle_region,
            style: match self.handle_side.axis() {
                Axis::Horizontal => CursorStyle::ResizeLeftRight,
                Axis::Vertical => CursorStyle::ResizeUpDown,
            },
        });

        cx.scene().pop_stacking_context();

        self.child.paint(bounds.origin(), visible_bounds, view, cx);
    }

    fn rect_for_text_range(
        &self,
        range_utf16: std::ops::Range<usize>,
        _bounds: pathfinder_geometry::rect::RectF,
        _visible_bounds: pathfinder_geometry::rect::RectF,
        _layout: &Self::LayoutState,
        _paint: &Self::PaintState,
        view: &V,
        cx: &ViewContext<V>,
    ) -> Option<pathfinder_geometry::rect::RectF> {
        self.child.rect_for_text_range(range_utf16, view, cx)
    }

    fn debug(
        &self,
        _bounds: pathfinder_geometry::rect::RectF,
        _layout: &Self::LayoutState,
        _paint: &Self::PaintState,
        view: &V,
        cx: &ViewContext<V>,
    ) -> serde_json::Value {
        json!({
            "child": self.child.debug(view, cx),
        })
    }
}

#[derive(Debug, Default)]
struct ProviderMap(HashMap<TypeTag, (RectF, RectF)>);

pub struct BoundsProvider<V: 'static, P> {
    child: AnyElement<V>,
    phantom: std::marker::PhantomData<P>,
}

impl<V: 'static, P: 'static> BoundsProvider<V, P> {
    pub fn new(child: AnyElement<V>) -> Self {
        Self {
            child,
            phantom: std::marker::PhantomData,
        }
    }
}

impl<V: View, P: 'static> Element<V> for BoundsProvider<V, P> {
    type LayoutState = ();

    type PaintState = ();

    fn layout(
        &mut self,
        constraint: crate::SizeConstraint,
        view: &mut V,
        cx: &mut crate::ViewContext<V>,
    ) -> (pathfinder_geometry::vector::Vector2F, Self::LayoutState) {
        (self.child.layout(constraint, view, cx), ())
    }

    fn paint(
        &mut self,
        bounds: pathfinder_geometry::rect::RectF,
        visible_bounds: pathfinder_geometry::rect::RectF,
        _: &mut Self::LayoutState,
        view: &mut V,
        cx: &mut crate::ViewContext<V>,
    ) -> Self::PaintState {
        cx.update_default_global::<ProviderMap, _, _>(|map, _| {
            map.0.insert(TypeTag::new::<P>(), (bounds, visible_bounds));
        });

        self.child.paint(bounds.origin(), visible_bounds, view, cx)
    }

    fn rect_for_text_range(
        &self,
        range_utf16: std::ops::Range<usize>,
        _: pathfinder_geometry::rect::RectF,
        _: pathfinder_geometry::rect::RectF,
        _: &Self::LayoutState,
        _: &Self::PaintState,
        view: &V,
        cx: &crate::ViewContext<V>,
    ) -> Option<pathfinder_geometry::rect::RectF> {
        self.child.rect_for_text_range(range_utf16, view, cx)
    }

    fn debug(
        &self,
        _: pathfinder_geometry::rect::RectF,
        _: &Self::LayoutState,
        _: &Self::PaintState,
        view: &V,
        cx: &crate::ViewContext<V>,
    ) -> serde_json::Value {
        serde_json::json!({
            "type": "Provider",
            "providing": format!("{:?}", TypeTag::new::<P>()),
            "child": self.child.debug(view, cx),
        })
    }
}<|MERGE_RESOLUTION|>--- conflicted
+++ resolved
@@ -7,12 +7,7 @@
 use crate::{
     geometry::rect::RectF,
     platform::{CursorStyle, MouseButton},
-<<<<<<< HEAD
-    AnyElement, AppContext, Axis, Element, LayoutContext, MouseRegion, PaintContext,
-    SizeConstraint, TypeTag, View, ViewContext,
-=======
     AnyElement, AppContext, Axis, Element, MouseRegion, SizeConstraint, TypeTag, View, ViewContext,
->>>>>>> c3a3543e
 };
 
 #[derive(Copy, Clone, Debug)]
