use anyhow::Result;
use call::report_call_event_for_channel;
use channel::{Channel, ChannelBuffer, ChannelBufferEvent, ChannelId, ChannelStore};
use client::{
    proto::{self, PeerId},
    Collaborator, ParticipantIndex,
};
use collections::HashMap;
use editor::{CollaborationHub, Editor, EditorEvent};
use gpui::{
    actions, AnyElement, AnyView, AppContext, Entity as _, EventEmitter, FocusableView,
    IntoElement as _, Model, Pixels, Point, Render, Subscription, Task, View, ViewContext,
    VisualContext as _, WindowContext,
};
use project::Project;
use std::{
    any::{Any, TypeId},
    sync::Arc,
};
use ui::{prelude::*, Label};
use util::ResultExt;
use workspace::{
    item::{FollowableItem, Item, ItemEvent, ItemHandle},
    register_followable_item,
    searchable::SearchableItemHandle,
    ItemNavHistory, Pane, SaveIntent, ViewId, Workspace, WorkspaceId,
};

actions!(collab, [Deploy]);

pub fn init(cx: &mut AppContext) {
    register_followable_item::<ChannelView>(cx)
}

pub struct ChannelView {
    pub editor: View<Editor>,
    project: Model<Project>,
    channel_store: Model<ChannelStore>,
    channel_buffer: Model<ChannelBuffer>,
    remote_id: Option<ViewId>,
    _editor_event_subscription: Subscription,
}

impl ChannelView {
    pub fn open(
        channel_id: ChannelId,
        workspace: View<Workspace>,
        cx: &mut WindowContext,
    ) -> Task<Result<View<Self>>> {
        let pane = workspace.read(cx).active_pane().clone();
        let channel_view = Self::open_in_pane(channel_id, pane.clone(), workspace.clone(), cx);
        cx.spawn(|mut cx| async move {
            let channel_view = channel_view.await?;
            pane.update(&mut cx, |pane, cx| {
                report_call_event_for_channel(
                    "open channel notes",
                    channel_id,
                    &workspace.read(cx).app_state().client,
                    cx,
                );
                pane.add_item(Box::new(channel_view.clone()), true, true, None, cx);
            })?;
            anyhow::Ok(channel_view)
        })
    }

    pub fn open_in_pane(
        channel_id: ChannelId,
        pane: View<Pane>,
        workspace: View<Workspace>,
        cx: &mut WindowContext,
    ) -> Task<Result<View<Self>>> {
        let workspace = workspace.read(cx);
        let project = workspace.project().to_owned();
        let channel_store = ChannelStore::global(cx);
        let language_registry = workspace.app_state().languages.clone();
        let markdown = language_registry.language_for_name("Markdown");
        let channel_buffer =
            channel_store.update(cx, |store, cx| store.open_channel_buffer(channel_id, cx));

        cx.spawn(|mut cx| async move {
            let channel_buffer = channel_buffer.await?;
            let markdown = markdown.await.log_err();

            channel_buffer.update(&mut cx, |buffer, cx| {
                buffer.buffer().update(cx, |buffer, cx| {
                    buffer.set_language_registry(language_registry);
                    if let Some(markdown) = markdown {
                        buffer.set_language(Some(markdown), cx);
                    }
                })
            })?;

            pane.update(&mut cx, |pane, cx| {
                let buffer_id = channel_buffer.read(cx).remote_id(cx);

                let existing_view = pane
                    .items_of_type::<Self>()
                    .find(|view| view.read(cx).channel_buffer.read(cx).remote_id(cx) == buffer_id);

                // If this channel buffer is already open in this pane, just return it.
                if let Some(existing_view) = existing_view.clone() {
                    if existing_view.read(cx).channel_buffer == channel_buffer {
                        return existing_view;
                    }
                }

                let view = cx.build_view(|cx| {
                    let mut this = Self::new(project, channel_store, channel_buffer, cx);
                    this.acknowledge_buffer_version(cx);
                    this
                });

                // If the pane contained a disconnected view for this channel buffer,
                // replace that.
                if let Some(existing_item) = existing_view {
                    if let Some(ix) = pane.index_for_item(&existing_item) {
                        pane.close_item_by_id(existing_item.entity_id(), SaveIntent::Skip, cx)
                            .detach();
                        pane.add_item(Box::new(view.clone()), true, true, Some(ix), cx);
                    }
                }

                view
            })
        })
    }

    pub fn new(
        project: Model<Project>,
        channel_store: Model<ChannelStore>,
        channel_buffer: Model<ChannelBuffer>,
        cx: &mut ViewContext<Self>,
    ) -> Self {
        let buffer = channel_buffer.read(cx).buffer();
        let editor = cx.build_view(|cx| {
            let mut editor = Editor::for_buffer(buffer, None, cx);
            editor.set_collaboration_hub(Box::new(ChannelBufferCollaborationHub(
                channel_buffer.clone(),
            )));
            editor.set_read_only(
                !channel_buffer
                    .read(cx)
                    .channel(cx)
                    .is_some_and(|c| c.can_edit_notes()),
            );
            editor
        });
        let _editor_event_subscription =
            cx.subscribe(&editor, |_, _, e: &EditorEvent, cx| cx.emit(e.clone()));

        cx.subscribe(&channel_buffer, Self::handle_channel_buffer_event)
            .detach();

        Self {
            editor,
            project,
            channel_store,
            channel_buffer,
            remote_id: None,
            _editor_event_subscription,
        }
    }

    pub fn channel(&self, cx: &AppContext) -> Option<Arc<Channel>> {
        self.channel_buffer.read(cx).channel(cx)
    }

    fn handle_channel_buffer_event(
        &mut self,
        _: Model<ChannelBuffer>,
        event: &ChannelBufferEvent,
        cx: &mut ViewContext<Self>,
    ) {
        match event {
            ChannelBufferEvent::Disconnected => self.editor.update(cx, |editor, cx| {
                editor.set_read_only(true);
                cx.notify();
            }),
            ChannelBufferEvent::ChannelChanged => {
                self.editor.update(cx, |editor, cx| {
                    editor.set_read_only(!self.channel(cx).is_some_and(|c| c.can_edit_notes()));
                    cx.emit(editor::EditorEvent::TitleChanged);
                    cx.notify()
                });
            }
            ChannelBufferEvent::BufferEdited => {
                if self.editor.read(cx).is_focused(cx) {
                    self.acknowledge_buffer_version(cx);
                } else {
                    self.channel_store.update(cx, |store, cx| {
                        let channel_buffer = self.channel_buffer.read(cx);
                        store.notes_changed(
                            channel_buffer.channel_id,
                            channel_buffer.epoch(),
                            &channel_buffer.buffer().read(cx).version(),
                            cx,
                        )
                    });
                }
            }
            ChannelBufferEvent::CollaboratorsChanged => {}
        }
    }

    fn acknowledge_buffer_version(&mut self, cx: &mut ViewContext<ChannelView>) {
        self.channel_store.update(cx, |store, cx| {
            let channel_buffer = self.channel_buffer.read(cx);
            store.acknowledge_notes_version(
                channel_buffer.channel_id,
                channel_buffer.epoch(),
                &channel_buffer.buffer().read(cx).version(),
                cx,
            )
        });
        self.channel_buffer.update(cx, |buffer, cx| {
            buffer.acknowledge_buffer_version(cx);
        });
    }
}

impl EventEmitter<EditorEvent> for ChannelView {}

impl Render for ChannelView {
<<<<<<< HEAD
    type Output = AnyView;

    fn render(&mut self, _cx: &mut ViewContext<Self>) -> Self::Output {
        self.editor.clone().into()
=======
    fn render(&mut self, _cx: &mut ViewContext<Self>) -> impl Element {
        self.editor.clone()
>>>>>>> 81b03d37
    }
}

impl FocusableView for ChannelView {
    fn focus_handle(&self, cx: &AppContext) -> gpui::FocusHandle {
        self.editor.read(cx).focus_handle(cx)
    }
}

impl Item for ChannelView {
    type Event = EditorEvent;

    fn act_as_type<'a>(
        &'a self,
        type_id: TypeId,
        self_handle: &'a View<Self>,
        _: &'a AppContext,
    ) -> Option<AnyView> {
        if type_id == TypeId::of::<Self>() {
            Some(self_handle.to_any())
        } else if type_id == TypeId::of::<Editor>() {
            Some(self.editor.to_any())
        } else {
            None
        }
    }

    fn tab_content(&self, _: Option<usize>, selected: bool, cx: &WindowContext) -> AnyElement {
        let label = if let Some(channel) = self.channel(cx) {
            match (
                channel.can_edit_notes(),
                self.channel_buffer.read(cx).is_connected(),
            ) {
                (true, true) => format!("#{}", channel.name),
                (false, true) => format!("#{} (read-only)", channel.name),
                (_, false) => format!("#{} (disconnected)", channel.name),
            }
        } else {
            format!("channel notes (disconnected)")
        };
        Label::new(label)
            .color(if selected {
                Color::Default
            } else {
                Color::Muted
            })
            .into_any_element()
    }

    fn clone_on_split(&self, _: WorkspaceId, cx: &mut ViewContext<Self>) -> Option<View<Self>> {
        Some(cx.build_view(|cx| {
            Self::new(
                self.project.clone(),
                self.channel_store.clone(),
                self.channel_buffer.clone(),
                cx,
            )
        }))
    }

    fn is_singleton(&self, _cx: &AppContext) -> bool {
        false
    }

    fn navigate(&mut self, data: Box<dyn Any>, cx: &mut ViewContext<Self>) -> bool {
        self.editor
            .update(cx, |editor, cx| editor.navigate(data, cx))
    }

    fn deactivated(&mut self, cx: &mut ViewContext<Self>) {
        self.editor
            .update(cx, |editor, cx| Item::deactivated(editor, cx))
    }

    fn set_nav_history(&mut self, history: ItemNavHistory, cx: &mut ViewContext<Self>) {
        self.editor
            .update(cx, |editor, cx| Item::set_nav_history(editor, history, cx))
    }

    fn as_searchable(&self, _: &View<Self>) -> Option<Box<dyn SearchableItemHandle>> {
        Some(Box::new(self.editor.clone()))
    }

    fn show_toolbar(&self) -> bool {
        true
    }

    fn pixel_position_of_cursor(&self, cx: &AppContext) -> Option<Point<Pixels>> {
        self.editor.read(cx).pixel_position_of_cursor(cx)
    }

    fn to_item_events(event: &EditorEvent, f: impl FnMut(ItemEvent)) {
        Editor::to_item_events(event, f)
    }
}

impl FollowableItem for ChannelView {
    fn remote_id(&self) -> Option<workspace::ViewId> {
        self.remote_id
    }

    fn to_state_proto(&self, cx: &WindowContext) -> Option<proto::view::Variant> {
        let channel_buffer = self.channel_buffer.read(cx);
        if !channel_buffer.is_connected() {
            return None;
        }

        Some(proto::view::Variant::ChannelView(
            proto::view::ChannelView {
                channel_id: channel_buffer.channel_id,
                editor: if let Some(proto::view::Variant::Editor(proto)) =
                    self.editor.read(cx).to_state_proto(cx)
                {
                    Some(proto)
                } else {
                    None
                },
            },
        ))
    }

    fn from_state_proto(
        pane: View<workspace::Pane>,
        workspace: View<workspace::Workspace>,
        remote_id: workspace::ViewId,
        state: &mut Option<proto::view::Variant>,
        cx: &mut WindowContext,
    ) -> Option<gpui::Task<anyhow::Result<View<Self>>>> {
        let Some(proto::view::Variant::ChannelView(_)) = state else {
            return None;
        };
        let Some(proto::view::Variant::ChannelView(state)) = state.take() else {
            unreachable!()
        };

        let open = ChannelView::open_in_pane(state.channel_id, pane, workspace, cx);

        Some(cx.spawn(|mut cx| async move {
            let this = open.await?;

            let task = this.update(&mut cx, |this, cx| {
                this.remote_id = Some(remote_id);

                if let Some(state) = state.editor {
                    Some(this.editor.update(cx, |editor, cx| {
                        editor.apply_update_proto(
                            &this.project,
                            proto::update_view::Variant::Editor(proto::update_view::Editor {
                                selections: state.selections,
                                pending_selection: state.pending_selection,
                                scroll_top_anchor: state.scroll_top_anchor,
                                scroll_x: state.scroll_x,
                                scroll_y: state.scroll_y,
                                ..Default::default()
                            }),
                            cx,
                        )
                    }))
                } else {
                    None
                }
            })?;

            if let Some(task) = task {
                task.await?;
            }

            Ok(this)
        }))
    }

    fn add_event_to_update_proto(
        &self,
        event: &EditorEvent,
        update: &mut Option<proto::update_view::Variant>,
        cx: &WindowContext,
    ) -> bool {
        self.editor
            .read(cx)
            .add_event_to_update_proto(event, update, cx)
    }

    fn apply_update_proto(
        &mut self,
        project: &Model<Project>,
        message: proto::update_view::Variant,
        cx: &mut ViewContext<Self>,
    ) -> gpui::Task<anyhow::Result<()>> {
        self.editor.update(cx, |editor, cx| {
            editor.apply_update_proto(project, message, cx)
        })
    }

    fn set_leader_peer_id(&mut self, leader_peer_id: Option<PeerId>, cx: &mut ViewContext<Self>) {
        self.editor.update(cx, |editor, cx| {
            editor.set_leader_peer_id(leader_peer_id, cx)
        })
    }

    fn is_project_item(&self, _cx: &WindowContext) -> bool {
        false
    }

    fn to_follow_event(event: &Self::Event) -> Option<workspace::item::FollowEvent> {
        Editor::to_follow_event(event)
    }
}

struct ChannelBufferCollaborationHub(Model<ChannelBuffer>);

impl CollaborationHub for ChannelBufferCollaborationHub {
    fn collaborators<'a>(&self, cx: &'a AppContext) -> &'a HashMap<PeerId, Collaborator> {
        self.0.read(cx).collaborators()
    }

    fn user_participant_indices<'a>(
        &self,
        cx: &'a AppContext,
    ) -> &'a HashMap<u64, ParticipantIndex> {
        self.0.read(cx).user_store().read(cx).participant_indices()
    }
}<|MERGE_RESOLUTION|>--- conflicted
+++ resolved
@@ -222,15 +222,8 @@
 impl EventEmitter<EditorEvent> for ChannelView {}
 
 impl Render for ChannelView {
-<<<<<<< HEAD
-    type Output = AnyView;
-
-    fn render(&mut self, _cx: &mut ViewContext<Self>) -> Self::Output {
-        self.editor.clone().into()
-=======
     fn render(&mut self, _cx: &mut ViewContext<Self>) -> impl Element {
         self.editor.clone()
->>>>>>> 81b03d37
     }
 }
 
